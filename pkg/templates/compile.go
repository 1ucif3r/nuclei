--- conflicted
+++ resolved
@@ -24,24 +24,6 @@
 
 	// Compile the matchers and the extractors for http requests
 	for _, request := range template.RequestsHTTP {
-<<<<<<< HEAD
-=======
-		for _, matcher := range request.Matchers {
-			if err = matcher.CompileMatchers(); err != nil {
-				return nil, err
-			}
-		}
-
-		for _, extractor := range request.Extractors {
-			if err := extractor.CompileExtractors(); err != nil {
-				return nil, err
-			}
-		}
-	}
-
-	// Compile the matchers and the extractors for dns requests
-	for _, request := range template.RequestsDNS {
->>>>>>> 603456dd
 		for _, matcher := range request.Matchers {
 			if err = matcher.CompileMatchers(); err != nil {
 				return nil, err
@@ -69,6 +51,6 @@
 			}
 		}
 	}
-	
+
 	return template, nil
 }