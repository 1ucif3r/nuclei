package runner

import (
	"bufio"
	"context"
	"errors"
	"fmt"
	"io"
	"io/ioutil"
	"net/http/cookiejar"
	"os"
	"path/filepath"
	"strings"
	"sync"

	tengo "github.com/d5/tengo/v2"
	"github.com/d5/tengo/v2/stdlib"
	"github.com/karrick/godirwalk"
	"github.com/projectdiscovery/gologger"
	"github.com/projectdiscovery/nuclei/v2/internal/progress"
	"github.com/projectdiscovery/nuclei/v2/pkg/atomicboolean"
	"github.com/projectdiscovery/nuclei/v2/pkg/executer"
	"github.com/projectdiscovery/nuclei/v2/pkg/requests"
	"github.com/projectdiscovery/nuclei/v2/pkg/templates"
	"github.com/projectdiscovery/nuclei/v2/pkg/workflows"
)

// Runner is a client for running the enumeration process.
type Runner struct {
	input      string
	inputCount int64

	// output is the output file to write if any
	output      *os.File
	outputMutex *sync.Mutex

	tempFile        string
	templatesConfig *nucleiConfig
	// options contains configuration options for runner
	options *Options
	limiter chan struct{}

	// progress tracking
	progress *progress.Progress
}

// New creates a new client for running enumeration process.
func New(options *Options) (*Runner, error) {
	runner := &Runner{
		outputMutex: &sync.Mutex{},
		options:     options,
	}

	if err := runner.updateTemplates(); err != nil {
		gologger.Warningf("Could not update templates: %s\n", err)
	}
	if (len(options.Templates) == 0 || (options.Targets == "" && !options.Stdin && options.Target == "")) && options.UpdateTemplates {
		os.Exit(0)
	}

	// If we have stdin, write it to a new file
	if options.Stdin {
		tempInput, err := ioutil.TempFile("", "stdin-input-*")
		if err != nil {
			return nil, err
		}
		if _, err := io.Copy(tempInput, os.Stdin); err != nil {
			return nil, err
		}
		runner.tempFile = tempInput.Name()
		tempInput.Close()
	}
	// If we have single target, write it to a new file
	if options.Target != "" {
		tempInput, err := ioutil.TempFile("", "stdin-input-*")
		if err != nil {
			return nil, err
		}
		fmt.Fprintf(tempInput, "%s\n", options.Target)
		runner.tempFile = tempInput.Name()
		tempInput.Close()
	}

	// Setup input, handle a list of hosts as argument
	var err error
	var input *os.File
	if options.Targets != "" {
		input, err = os.Open(options.Targets)
	} else if options.Stdin || options.Target != "" {
		input, err = os.Open(runner.tempFile)
	}
	if err != nil {
		gologger.Fatalf("Could not open targets file '%s': %s\n", options.Targets, err)
	}

	// Sanitize input and pre-compute total number of targets
	var usedInput = make(map[string]bool)
	dupeCount := 0
	sb := strings.Builder{}
	scanner := bufio.NewScanner(input)
	runner.inputCount = 0
	for scanner.Scan() {
		url := scanner.Text()
		// skip empty lines
		if len(url) == 0 {
			continue
		}
		// deduplication
		if _, ok := usedInput[url]; !ok {
			usedInput[url] = true
			runner.inputCount++
			sb.WriteString(url)
			sb.WriteString("\n")
		} else {
			dupeCount++
		}
	}
	input.Close()
	runner.input = sb.String()
	if dupeCount > 0 {
		gologger.Labelf("Supplied input was automatically deduplicated (%d removed).", dupeCount)
	}

	// Create the output file if asked
	if options.Output != "" {
		output, err := os.Create(options.Output)
		if err != nil {
			gologger.Fatalf("Could not create output file '%s': %s\n", options.Output, err)
		}
		runner.output = output
	}

	// Creates the progress tracking object
	runner.progress = progress.NewProgress(runner.options.NoColor)

	runner.limiter = make(chan struct{}, options.Threads)

	return runner, nil
}

// Close releases all the resources and cleans up
func (r *Runner) Close() {
	r.output.Close()
	os.Remove(r.tempFile)
}

func isFilePath(path string) (bool, error) {
	info, err := os.Stat(path)
	if err != nil {
		return false, err
	}
	return info.Mode().IsRegular(), nil
}

func (r *Runner) resolvePathIfRelative(path string) (string, error) {
	if r.isRelative(path) {
		newPath, err := r.resolvePath(path)
		if err != nil {
			return "", err
		}
		return newPath, nil
	}
	return path, nil
}

func isNewPath(path string, pathMap map[string]bool) bool {
	if _, already := pathMap[path]; already {
		gologger.Warningf("Skipping already specified path '%s'", path)
		return false
	}
	return true
}

// RunEnumeration sets up the input layer for giving input nuclei.
// binary and runs the actual enumeration
func (r *Runner) RunEnumeration() {
	// keeps track of processed dirs and files
	processed := make(map[string]bool)
	allTemplates := []string{}

	// parses user input, handle file/directory cases and produce a list of unique templates
	for _, t := range r.options.Templates {
		var absPath string
		var err error

		if strings.Contains(t, "*") {
			dirs := strings.Split(t, "/")
			priorDir := strings.Join(dirs[:len(dirs)-1], "/")
			absPath, err = r.resolvePathIfRelative(priorDir)
			absPath += "/" + dirs[len(dirs)-1]
		} else {
			// resolve and convert relative to absolute path
			absPath, err = r.resolvePathIfRelative(t)
		}

		if err != nil {
			gologger.Errorf("Could not find template file '%s': %s\n", t, err)
			continue
		}

		// Template input includes a wildcard
		if strings.Contains(absPath, "*") {
			matches := []string{}
			matches, err = filepath.Glob(absPath)
			if err != nil {
				gologger.Labelf("Wildcard found, but unable to glob '%s': %s\n", absPath, err)
				continue
			}

			for _, i := range matches {
				processed[i] = true
			}

			// couldn't find templates in directory
			if len(matches) == 0 {
				gologger.Labelf("Error, no templates were found with '%s'.\n", absPath)
				continue
			} else {
				gologger.Labelf("Identified %d templates\n", len(matches))
			}

			allTemplates = append(allTemplates, matches...)
		} else {
			// determine file/directory
			isFile, err := isFilePath(absPath)
			if err != nil {
				gologger.Errorf("Could not stat '%s': %s\n", absPath, err)
				continue
			}
			// test for uniqueness
			if !isNewPath(absPath, processed) {
				continue
			}
			// mark this absolute path as processed
			// - if it's a file, we'll never process it again
			// - if it's a dir, we'll never walk it again
			processed[absPath] = true

			if isFile {
				allTemplates = append(allTemplates, absPath)
			} else {
				matches := []string{}

				// Recursively walk down the Templates directory and run all the template file checks
				err = godirwalk.Walk(absPath, &godirwalk.Options{
					Callback: func(path string, d *godirwalk.Dirent) error {
						if !d.IsDir() && strings.HasSuffix(path, ".yaml") {
							if isNewPath(path, processed) {
								matches = append(matches, path)
								processed[path] = true
							}
						}
						return nil
					},
					ErrorCallback: func(path string, err error) godirwalk.ErrorAction {
						return godirwalk.SkipNode
					},
					Unsorted: true,
				})

				// directory couldn't be walked
				if err != nil {
					gologger.Labelf("Could not find templates in directory '%s': %s\n", absPath, err)
					continue
				}

				// couldn't find templates in directory
				if len(matches) == 0 {
					gologger.Labelf("Error, no templates were found in '%s'.\n", absPath)
					continue
				}

				allTemplates = append(allTemplates, matches...)
			}
		}
	}

	// 0 matches means no templates were found in directory
	if len(allTemplates) == 0 {
		gologger.Fatalf("Error, no templates were found.\n")
	}

	// progress tracking
	p := r.progress

	// precompute total request count
	var totalRequests int64 = 0
	templateCount := len(allTemplates)
	parsedTemplates := []string{}

	for _, match := range allTemplates {
		t, err := r.parse(match)
		switch t.(type) {
		case *templates.Template:
			template := t.(*templates.Template)
			totalRequests += template.GetHTTPRequestCount() + template.GetDNSRequestCount()
			parsedTemplates = append(parsedTemplates, match)
		case *workflows.Workflow:
			// workflows will dynamically adjust the totals while running, as
			// it can't be know in advance which requests will be called
			parsedTemplates = append(parsedTemplates, match)
		default:
			gologger.Errorf("Could not parse file '%s': %s\n", match, err)
		}
	}

	// ensure only successfully parsed templates are processed
	allTemplates = parsedTemplates

	// track global progress
	p.InitProgressbar(r.inputCount, templateCount, r.inputCount*totalRequests)

	var (
		wgtemplates sync.WaitGroup
		results     atomicboolean.AtomBool
	)

	for _, match := range allTemplates {
		wgtemplates.Add(1)
		go func(match string) {
			defer wgtemplates.Done()
			t, err := r.parse(match)
			switch t.(type) {
			case *templates.Template:
				template := t.(*templates.Template)
				for _, request := range template.RequestsDNS {
					results.Or(r.processTemplateWithList(p, template, request))
				}
				for _, request := range template.BulkRequestsHTTP {
					results.Or(r.processTemplateWithList(p, template, request))
				}
			case *workflows.Workflow:
				workflow := t.(*workflows.Workflow)
				r.ProcessWorkflowWithList(p, workflow)
			default:
				p.StartStdCapture()
				gologger.Errorf("Could not parse file '%s': %s\n", match, err)
				p.StopStdCapture()
			}
		}(match)
	}

	wgtemplates.Wait()
	p.Wait()
	p.ShowStdErr()
	p.ShowStdOut()

	if !results.Get() {
		if r.output != nil {
			outputFile := r.output.Name()
			r.output.Close()
			os.Remove(outputFile)
		}
		gologger.Infof("No results found. Happy hacking!")
	}
	return
}

// processTemplateWithList processes a template and runs the enumeration on all the targets
func (r *Runner) processTemplateWithList(p *progress.Progress, template *templates.Template, request interface{}) bool {
	// Display the message for the template
	message := fmt.Sprintf("[%s] Loaded template %s (@%s)", template.ID, template.Info.Name, template.Info.Author)
	if template.Info.Severity != "" {
		message += " [" + template.Info.Severity + "]"
	}
	p.StartStdCapture()
	gologger.Infof("%s\n", message)
	p.StopStdCapture()

	var writer *bufio.Writer
	if r.output != nil {
		writer = bufio.NewWriter(r.output)
		defer writer.Flush()
	}

	var httpExecuter *executer.HTTPExecuter
	var dnsExecuter *executer.DNSExecuter
	var err error

	// Create an executer based on the request type.
	switch value := request.(type) {
	case *requests.DNSRequest:
		dnsExecuter = executer.NewDNSExecuter(&executer.DNSOptions{
			Debug:      r.options.Debug,
			Template:   template,
			DNSRequest: value,
			Writer:     writer,
			JSON:       r.options.JSON,
		})
	case *requests.BulkHTTPRequest:
		httpExecuter, err = executer.NewHTTPExecuter(&executer.HTTPOptions{
			Debug:           r.options.Debug,
			Template:        template,
			BulkHttpRequest: value,
			Writer:          writer,
			Timeout:         r.options.Timeout,
			Retries:         r.options.Retries,
			ProxyURL:        r.options.ProxyURL,
			ProxySocksURL:   r.options.ProxySocksURL,
			CustomHeaders:   r.options.CustomHeaders,
			JSON:            r.options.JSON,
			JSONRequests:    r.options.JSONRequests,
			CookieReuse:     value.CookieReuse,
		})
	}
	if err != nil {
		p.Drop(request.(*requests.BulkHTTPRequest).GetRequestCount())
		p.StartStdCapture()
		gologger.Warningf("Could not create http client: %s\n", err)
		p.StopStdCapture()
		return false
	}

	var globalresult atomicboolean.AtomBool

	var wg sync.WaitGroup

	scanner := bufio.NewScanner(strings.NewReader(r.input))
	for scanner.Scan() {
		text := scanner.Text()

		r.limiter <- struct{}{}
		wg.Add(1)

		go func(URL string) {
			defer wg.Done()
			var result executer.Result

			if httpExecuter != nil {
				result = httpExecuter.ExecuteHTTP(p, URL)
				globalresult.Or(result.GotResults)
			}
			if dnsExecuter != nil {
				result = dnsExecuter.ExecuteDNS(p, URL)
				globalresult.Or(result.GotResults)
			}
			if result.Error != nil {
				p.StartStdCapture()
				gologger.Warningf("Could not execute step: %s\n", result.Error)
				p.StopStdCapture()
			}
			<-r.limiter
		}(text)
	}

	wg.Wait()

	// See if we got any results from the executers
	return globalresult.Get()
}

// ProcessWorkflowWithList coming from stdin or list of targets
<<<<<<< HEAD
func (r *Runner) ProcessWorkflowWithList(p *progress.Progress, workflow *workflows.Workflow) {
	scanner := bufio.NewScanner(strings.NewReader(r.input))
=======
func (r *Runner) ProcessWorkflowWithList(workflow *workflows.Workflow) {
	var file *os.File
	var err error
	// Handle a list of hosts as argument
	if r.options.Targets != "" {
		file, err = os.Open(r.options.Targets)
	} else if r.options.Stdin || r.options.Target != "" {
		file, err = os.Open(r.tempFile)
	}
	if err != nil {
		gologger.Fatalf("Could not open targets file '%s': %s\n", r.options.Targets, err)
	}
	defer file.Close()

	scanner := bufio.NewScanner(file)
>>>>>>> b63490a4
	for scanner.Scan() {
		text := scanner.Text()
		if err := r.ProcessWorkflow(p, workflow, text); err != nil {
			gologger.Warningf("Could not run workflow for %s: %s\n", text, err)
		}
	}
}

// ProcessWorkflow towards an URL
func (r *Runner) ProcessWorkflow(p *progress.Progress, workflow *workflows.Workflow, URL string) error {
	script := tengo.NewScript([]byte(workflow.Logic))
	script.SetImports(stdlib.GetModuleMap(stdlib.AllModuleNames()...))
	var jar *cookiejar.Jar
	if workflow.CookieReuse {
		var err error
		jar, err = cookiejar.New(nil)
		if err != nil {
			return err
		}
	}
	for name, value := range workflow.Variables {
		var writer *bufio.Writer
		if r.output != nil {
			writer = bufio.NewWriter(r.output)
			defer writer.Flush()
		}

		// Check if the template is an absolute path or relative path.
		// If the path is absolute, use it. Otherwise,
		if r.isRelative(value) {
			p.StartStdCapture()
			newPath, err := r.resolvePath(value)
			p.StopStdCapture()
			if err != nil {
				newPath, err = r.resolvePathWithBaseFolder(filepath.Dir(workflow.GetPath()), value)
				if err != nil {
					return err
				}
			}
			value = newPath
		}

		// Single yaml provided
		var templatesList []*workflows.Template
		if strings.HasSuffix(value, ".yaml") {
			t, err := templates.Parse(value)
			if err != nil {
				return err
			}
			template := &workflows.Template{Progress: p}
			if len(t.BulkRequestsHTTP) > 0 {
				template.HTTPOptions = &executer.HTTPOptions{
					Debug:         r.options.Debug,
					Writer:        writer,
					Template:      t,
					Timeout:       r.options.Timeout,
					Retries:       r.options.Retries,
					ProxyURL:      r.options.ProxyURL,
					ProxySocksURL: r.options.ProxySocksURL,
					CustomHeaders: r.options.CustomHeaders,
					CookieJar:     jar,
				}
			} else if len(t.RequestsDNS) > 0 {
				template.DNSOptions = &executer.DNSOptions{
					Debug:    r.options.Debug,
					Template: t,
					Writer:   writer,
				}
			}
			if template.DNSOptions != nil || template.HTTPOptions != nil {
				templatesList = append(templatesList, template)
			}
		} else {
			matches := []string{}

			err := godirwalk.Walk(value, &godirwalk.Options{
				Callback: func(path string, d *godirwalk.Dirent) error {
					if !d.IsDir() && strings.HasSuffix(path, ".yaml") {
						matches = append(matches, path)
					}
					return nil
				},
				ErrorCallback: func(path string, err error) godirwalk.ErrorAction {
					return godirwalk.SkipNode
				},
				Unsorted: true,
			})
			if err != nil {
				return err
			}
			// 0 matches means no templates were found in directory
			if len(matches) == 0 {
				return errors.New("no match found in the directory")
			}

			for _, match := range matches {
				t, err := templates.Parse(match)
				if err != nil {
					return err
				}
				template := &workflows.Template{Progress: p}
				if len(t.BulkRequestsHTTP) > 0 {
					template.HTTPOptions = &executer.HTTPOptions{
						Debug:         r.options.Debug,
						Writer:        writer,
						Template:      t,
						Timeout:       r.options.Timeout,
						Retries:       r.options.Retries,
						ProxyURL:      r.options.ProxyURL,
						ProxySocksURL: r.options.ProxySocksURL,
						CustomHeaders: r.options.CustomHeaders,
						CookieJar:     jar,
					}
				} else if len(t.RequestsDNS) > 0 {
					template.DNSOptions = &executer.DNSOptions{
						Debug:    r.options.Debug,
						Template: t,
						Writer:   writer,
					}
				}
				if template.DNSOptions != nil || template.HTTPOptions != nil {
					templatesList = append(templatesList, template)
				}
			}
		}

		script.Add(name, &workflows.NucleiVar{Templates: templatesList, URL: URL})
	}

	_, err := script.RunContext(context.Background())
	if err != nil {
		gologger.Errorf("Could not execute workflow '%s': %s\n", workflow.ID, err)
		return err
	}
	return nil
}

func (r *Runner) parse(file string) (interface{}, error) {
	// check if it's a template
	template, errTemplate := templates.Parse(file)
	if errTemplate == nil {
		return template, nil
	}

	// check if it's a workflow
	workflow, errWorkflow := workflows.Parse(file)
	if errWorkflow == nil {
		return workflow, nil
	}

	if errTemplate != nil {
		return nil, errTemplate
	}
	if errWorkflow != nil {
		return nil, errWorkflow
	}
	return nil, errors.New("unknown error occured")
}<|MERGE_RESOLUTION|>--- conflicted
+++ resolved
@@ -450,26 +450,8 @@
 }
 
 // ProcessWorkflowWithList coming from stdin or list of targets
-<<<<<<< HEAD
 func (r *Runner) ProcessWorkflowWithList(p *progress.Progress, workflow *workflows.Workflow) {
 	scanner := bufio.NewScanner(strings.NewReader(r.input))
-=======
-func (r *Runner) ProcessWorkflowWithList(workflow *workflows.Workflow) {
-	var file *os.File
-	var err error
-	// Handle a list of hosts as argument
-	if r.options.Targets != "" {
-		file, err = os.Open(r.options.Targets)
-	} else if r.options.Stdin || r.options.Target != "" {
-		file, err = os.Open(r.tempFile)
-	}
-	if err != nil {
-		gologger.Fatalf("Could not open targets file '%s': %s\n", r.options.Targets, err)
-	}
-	defer file.Close()
-
-	scanner := bufio.NewScanner(file)
->>>>>>> b63490a4
 	for scanner.Scan() {
 		text := scanner.Text()
 		if err := r.ProcessWorkflow(p, workflow, text); err != nil {
